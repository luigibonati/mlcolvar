name: docs
channels:

  - conda-forge
  - pytorch
  - defaults
  - pyg

dependencies:

  # Base depends
  - python >=3.8,<=3.10
  - pip

  # Core dependencies
  - numpy<2
  - pandas
  - pytorch
  - pydantic<2 # workaround to avoid clashes with lightning
  - lightning

  # utils
  - matplotlib
  - nbsphinx
  - ipython
  - ipykernel
  - scikit-learn
  - scipy
<<<<<<< HEAD
  - torch-scatter
  - pyg
=======
>>>>>>> efe49177

  # Pip-only installs
  - pip:
    - sphinx-copybutton
    - furo
    - KDEpy
    - mdtraj
    - matscipy<|MERGE_RESOLUTION|>--- conflicted
+++ resolved
@@ -26,11 +26,7 @@
   - ipykernel
   - scikit-learn
   - scipy
-<<<<<<< HEAD
-  - torch-scatter
   - pyg
-=======
->>>>>>> efe49177
 
   # Pip-only installs
   - pip:
