--- conflicted
+++ resolved
@@ -52,16 +52,12 @@
 
 ## GENERAL
 
-<<<<<<< HEAD
-[~X] add base class for stats and add inheritance to lda/tica
-=======
 [ ] how to handle imports 
 
 ## DOC
 
 [ ] add nbmake in tests and CI
 [ ] tutorialsssss
->>>>>>> 37c158a1
 
 ## IO
 
