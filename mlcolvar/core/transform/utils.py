--- conflicted
+++ resolved
@@ -146,11 +146,7 @@
     import lightning
 
     masses = initialize_committor_masses(atom_types=[0,0,0,0], masses=[1.008])
-<<<<<<< HEAD
-    model = Committor(model=[6,2,1], mass=masses, alpha=1)
-=======
     model = Committor(layers=[6,2,1], atomic_masses=masses, alpha=1)
->>>>>>> 57401ffb
     model.preprocessing = sequential
 
     pos = torch.rand((5, 4, 3))
