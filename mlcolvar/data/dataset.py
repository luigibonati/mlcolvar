--- conflicted
+++ resolved
@@ -16,16 +16,13 @@
            'weights' : np.asarray([0.5,1.5,1.5,0.5]) }
     """
 
-<<<<<<< HEAD
     def __init__(self, 
                  dictionary: dict=None, 
                  feature_names = None, 
                  metadata: dict = None, 
                  data_type : str = 'descriptors', 
+                 create_ref_idx : bool = False, 
                  **kwargs):
-=======
-    def __init__(self, dictionary: dict = None, feature_names=None, create_ref_idx : bool = False, **kwargs):
->>>>>>> 57401ffb
         """Create a Dataset from a dictionary or from a list of kwargs.
 
         Parameters
