<<<<<<< HEAD
from mlcolvar.cvs.committor.committor import test_committor
from mlcolvar.cvs.committor.utils import test_compute_committor_weights, test_Kolmogorov_bias
from mlcolvar.core.loss.committor_loss import test_smart_derivatives
=======
from mlcolvar.cvs.committor.committor import test_committor, test_committor_with_derivatives
>>>>>>> 57401ffb


if __name__ == "__main__":
    test_committor()
<<<<<<< HEAD
    test_Kolmogorov_bias()
    test_smart_derivatives()
    test_compute_committor_weights()
=======
    test_committor_with_derivatives()
>>>>>>> 57401ffb
<|MERGE_RESOLUTION|>--- conflicted
+++ resolved
@@ -1,18 +1,10 @@
-<<<<<<< HEAD
-from mlcolvar.cvs.committor.committor import test_committor
+from mlcolvar.cvs.committor.committor import test_committor_1, test_committor_2 , test_committor_with_derivatives
 from mlcolvar.cvs.committor.utils import test_compute_committor_weights, test_Kolmogorov_bias
-from mlcolvar.core.loss.committor_loss import test_smart_derivatives
-=======
-from mlcolvar.cvs.committor.committor import test_committor, test_committor_with_derivatives
->>>>>>> 57401ffb
 
 
 if __name__ == "__main__":
-    test_committor()
-<<<<<<< HEAD
+    test_committor_1()
+    test_committor_2()
+    test_committor_with_derivatives()
     test_Kolmogorov_bias()
-    test_smart_derivatives()
-    test_compute_committor_weights()
-=======
-    test_committor_with_derivatives()
->>>>>>> 57401ffb
+    test_compute_committor_weights()